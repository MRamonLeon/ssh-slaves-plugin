--- conflicted
+++ resolved
@@ -64,7 +64,12 @@
 import hudson.tools.JDKInstaller.Platform;
 import hudson.tools.ToolLocationNodeProperty;
 import hudson.tools.ToolLocationNodeProperty.ToolLocation;
-import hudson.util.*;
+import hudson.util.DescribableList;
+import hudson.util.IOException2;
+import hudson.util.ListBoxModel;
+import hudson.util.NullStream;
+import hudson.util.Secret;
+import hudson.util.StreamCopyThread;
 
 import java.io.BufferedOutputStream;
 import java.io.BufferedReader;
@@ -81,8 +86,17 @@
 import java.text.MessageFormat;
 import java.text.NumberFormat;
 import java.text.ParseException;
-import java.util.*;
-import java.util.concurrent.*;
+import java.util.ArrayList;
+import java.util.Arrays;
+import java.util.Date;
+import java.util.HashSet;
+import java.util.List;
+import java.util.Locale;
+import java.util.Set;
+import java.util.concurrent.Callable;
+import java.util.concurrent.ExecutorService;
+import java.util.concurrent.Executors;
+import java.util.concurrent.TimeUnit;
 import java.util.logging.Logger;
 import java.util.regex.Pattern;
 
@@ -208,7 +222,7 @@
     /**
      *  Field launchTimeoutSeconds.
      */
-    public final String launchTimeoutSeconds;
+    public final Integer launchTimeoutSeconds;
 
     /**
      * Constructor SSHLauncher creates a new SSHLauncher instance.
@@ -224,9 +238,17 @@
      */
     @DataBoundConstructor
     public SSHLauncher(String host, int port, String credentialsId,
-             String jvmOptions, String javaPath, String prefixStartSlaveCmd, String suffixStartSlaveCmd,
-             String launchTimeoutSeconds) {
+             String jvmOptions, String javaPath, String prefixStartSlaveCmd, String suffixStartSlaveCmd, Integer launchTimeoutSeconds) {
         this(host, port, lookupSystemCredentials(credentialsId), jvmOptions, javaPath, null, prefixStartSlaveCmd, suffixStartSlaveCmd, launchTimeoutSeconds);
+    }
+
+    /**
+     * @deprecated use {@link SSHLauncher#(String,int,String,String,String,String,String,Integer)}
+     */
+    @Deprecated
+    public SSHLauncher(String host, int port, String credentialsId,
+             String jvmOptions, String javaPath, String prefixStartSlaveCmd, String suffixStartSlaveCmd) {
+        this(host, port, credentialsId, jvmOptions, javaPath, null, prefixStartSlaveCmd, suffixStartSlaveCmd, null);
     }
 
     public static StandardUsernameCredentials lookupSystemCredentials(String credentialsId) {
@@ -259,23 +281,23 @@
      * @param suffixStartSlaveCmd This will suffix the start slave command.
      * @param launchTimeoutSeconds Launch timeout in seconds
      */
-<<<<<<< HEAD
+    public SSHLauncher(String host, int port, StandardUsernameCredentials credentials,
+             String jvmOptions, String javaPath, String prefixStartSlaveCmd, String suffixStartSlaveCmd, Integer launchTimeoutSeconds) {
+        this(host, port, credentials, jvmOptions, javaPath, null, prefixStartSlaveCmd, suffixStartSlaveCmd, launchTimeoutSeconds);
+    }
+
+    /** @deprecated Use {@link #SSHLauncher(String, int, StandardUsernameCredentials, String, String, String, String, Integer)} instead. */
+    @Deprecated
     public SSHLauncher(String host, int port, StandardUsernameCredentials credentials,
              String jvmOptions, String javaPath, String prefixStartSlaveCmd, String suffixStartSlaveCmd) {
-        this(host, port, credentials, jvmOptions, javaPath, null, prefixStartSlaveCmd, suffixStartSlaveCmd);
-=======
-    public SSHLauncher(String host, int port, SSHUser credentials,
-             String jvmOptions, String javaPath, String prefixStartSlaveCmd, String suffixStartSlaveCmd,
-             String launchTimeoutSeconds) {
-        this(host, port, credentials, jvmOptions, javaPath, null, prefixStartSlaveCmd, suffixStartSlaveCmd, launchTimeoutSeconds);
->>>>>>> c64509f2
+        this(host, port, credentials, jvmOptions, javaPath, prefixStartSlaveCmd, suffixStartSlaveCmd, null);
     }
 
     /** @deprecated Use {@link #SSHLauncher(String, int, StandardUsernameCredentials, String, String, String, String)} instead. */
     @Deprecated
     public SSHLauncher(String host, int port, SSHUser credentials,
              String jvmOptions, String javaPath, String prefixStartSlaveCmd, String suffixStartSlaveCmd) {
-        this(host, port, (StandardUsernameCredentials) credentials, jvmOptions, javaPath, prefixStartSlaveCmd, suffixStartSlaveCmd);
+        this(host, port, (StandardUsernameCredentials) credentials, jvmOptions, javaPath, prefixStartSlaveCmd, suffixStartSlaveCmd, null);
     }
 
     /**
@@ -345,16 +367,29 @@
      * @param jdkInstaller The jdk installer that will be used if no java vm is found on the specified host. If <code>null</code> the {@link DefaultJDKInstaller} will be used.
      * @param prefixStartSlaveCmd This will prefix the start slave command. For instance if you want to execute the command with a different shell.
      * @param suffixStartSlaveCmd This will suffix the start slave command.
-     * @param launchTimeoutSeconds Launch timeout in seconds
-     */
-<<<<<<< HEAD
+     *                            @deprecated
+     */
+    @Deprecated
     public SSHLauncher(String host, int port, StandardUsernameCredentials credentials, String jvmOptions,
                                     String javaPath, JDKInstaller jdkInstaller, String prefixStartSlaveCmd, String suffixStartSlaveCmd) {
-=======
-    public SSHLauncher(String host, int port, SSHUser credentials, String jvmOptions,
-                                    String javaPath, JDKInstaller jdkInstaller, String prefixStartSlaveCmd,
-                                    String suffixStartSlaveCmd, String launchTimeoutSeconds) {
->>>>>>> c64509f2
+        this(host, port, credentials, jvmOptions, javaPath, jdkInstaller, prefixStartSlaveCmd, suffixStartSlaveCmd, null);
+    }
+
+    /**
+     * Constructor SSHLauncher creates a new SSHLauncher instance.
+     *
+     * @param host       The host to connect to.
+     * @param port       The port to connect on.
+     * @param credentials The credentials to connect as.
+     * @param jvmOptions Options passed to the java vm.
+     * @param javaPath   Path to the host jdk installation. If <code>null</code> the jdk will be auto detected or installed by the JDKInstaller.
+     * @param jdkInstaller The jdk installer that will be used if no java vm is found on the specified host. If <code>null</code> the {@link DefaultJDKInstaller} will be used.
+     * @param prefixStartSlaveCmd This will prefix the start slave command. For instance if you want to execute the command with a different shell.
+     * @param suffixStartSlaveCmd This will suffix the start slave command.
+     * @param launchTimeoutSeconds Launch timeout in seconds
+     */
+    public SSHLauncher(String host, int port, StandardUsernameCredentials credentials, String jvmOptions,
+                                    String javaPath, JDKInstaller jdkInstaller, String prefixStartSlaveCmd, String suffixStartSlaveCmd, Integer launchTimeoutSeconds) {
         this.host = host;
         this.jvmOptions = fixEmpty(jvmOptions);
         this.port = port == 0 ? 22 : port;
@@ -369,7 +404,7 @@
         }
         this.prefixStartSlaveCmd = fixEmpty(prefixStartSlaveCmd);
         this.suffixStartSlaveCmd = fixEmpty(suffixStartSlaveCmd);
-        this.launchTimeoutSeconds = fixEmpty(launchTimeoutSeconds);
+        this.launchTimeoutSeconds = launchTimeoutSeconds == null || launchTimeoutSeconds <= 0 ? null : launchTimeoutSeconds;
     }
 
     /** @deprecated Use {@link #SSHLauncher(String, int, StandardUsernameCredentials, String, String, JDKInstaller, String, String)} instead. */
@@ -380,7 +415,7 @@
     }
 
     public SSHLauncher(String host, int port, String username, String password, String privatekey, String jvmOptions) {
-        this(host,port,username,password,privatekey,jvmOptions,null, null, null, null);
+        this(host,port,username,password,privatekey,jvmOptions,null, null, null);
     }
 
     public String getCredentialsId() {
@@ -650,8 +685,8 @@
         });
 
         try {
-            if (this.sshLaunchTimeoutMS() > 0) {
-                executorService.invokeAll(callables, this.sshLaunchTimeoutMS(), TimeUnit.MILLISECONDS);
+            if (this.getLaunchTimeoutMillis() > 0) {
+                executorService.invokeAll(callables, this.getLaunchTimeoutMillis(), TimeUnit.MILLISECONDS);
             } else {
                 executorService.invokeAll(callables);
             }
@@ -668,7 +703,7 @@
      * Called to terminate the SSH connection. Used liberally when we back out from an error.
      */
     private void cleanupConnection(TaskListener listener) {
-        // we might be called multiple times from multiple finally/catch block,
+        // we might be called multiple times from multiple finally/catch block, 
         if (connection!=null) {
             connection.close();
             connection = null;
@@ -1215,20 +1250,12 @@
      *
      * @return launchTimeoutSeconds
      */
-    public String getLaunchTimeoutSeconds() {
-        return launchTimeoutSeconds == null ? "" : launchTimeoutSeconds;
-    }
-
-    private long sshLaunchTimeoutMS() {
-        if (this.launchTimeoutSeconds == null) {
-            return 0l;
-        } else {
-            try {
-                return(Long.parseLong(this.launchTimeoutSeconds) * 1000);
-            } catch (java.lang.NumberFormatException e) {
-                return 0l;
-            }
-        }
+    public Integer getLaunchTimeoutSeconds() {
+        return launchTimeoutSeconds;
+    }
+
+    private long getLaunchTimeoutMillis() {
+        return launchTimeoutSeconds == null ? 0L : TimeUnit.SECONDS.toMillis(launchTimeoutSeconds);
     }
 
     @Extension
