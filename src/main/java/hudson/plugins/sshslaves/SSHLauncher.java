/*
 * The MIT License
 *
 * Copyright (c) 2004-, all the contributors
 *
 * Permission is hereby granted, free of charge, to any person obtaining a copy
 * of this software and associated documentation files (the "Software"), to deal
 * in the Software without restriction, including without limitation the rights
 * to use, copy, modify, merge, publish, distribute, sublicense, and/or sell
 * copies of the Software, and to permit persons to whom the Software is
 * furnished to do so, subject to the following conditions:
 *
 * The above copyright notice and this permission notice shall be included in
 * all copies or substantial portions of the Software.
 *
 * THE SOFTWARE IS PROVIDED "AS IS", WITHOUT WARRANTY OF ANY KIND, EXPRESS OR
 * IMPLIED, INCLUDING BUT NOT LIMITED TO THE WARRANTIES OF MERCHANTABILITY,
 * FITNESS FOR A PARTICULAR PURPOSE AND NONINFRINGEMENT. IN NO EVENT SHALL THE
 * AUTHORS OR COPYRIGHT HOLDERS BE LIABLE FOR ANY CLAIM, DAMAGES OR OTHER
 * LIABILITY, WHETHER IN AN ACTION OF CONTRACT, TORT OR OTHERWISE, ARISING FROM,
 * OUT OF OR IN CONNECTION WITH THE SOFTWARE OR THE USE OR OTHER DEALINGS IN
 * THE SOFTWARE.
 */
package hudson.plugins.sshslaves;

import com.cloudbees.plugins.credentials.CredentialsProvider;
import com.cloudbees.plugins.credentials.common.StandardUsernameCredentials;
<<<<<<< HEAD
import com.trilead.ssh2.Connection;
=======
import com.cloudbees.plugins.credentials.common.StandardUsernamePasswordCredentials;
import com.cloudbees.plugins.credentials.domains.Domain;
import com.cloudbees.plugins.credentials.domains.HostnamePortRequirement;
import com.cloudbees.plugins.credentials.domains.SchemeRequirement;
import com.cloudbees.plugins.credentials.impl.UsernamePasswordCredentialsImpl;
import com.trilead.ssh2.ChannelCondition;
import com.trilead.ssh2.Connection;
import com.trilead.ssh2.SCPClient;
import com.trilead.ssh2.SFTPv3Client;
import com.trilead.ssh2.SFTPv3FileAttributes;
import com.trilead.ssh2.ServerHostKeyVerifier;
import com.trilead.ssh2.Session;
import com.trilead.ssh2.jenkins.SFTPClient;
>>>>>>> 425632c6
import edu.umd.cs.findbugs.annotations.NonNull;
import hudson.AbortException;
import hudson.EnvVars;
import hudson.Extension;
import hudson.Util;
import hudson.model.Descriptor;
import hudson.model.ItemGroup;
import hudson.model.Node;
import hudson.model.Slave;
import hudson.model.TaskListener;
import hudson.plugins.sshslaves.verifiers.SshHostKeyVerificationStrategy;
import hudson.plugins.sshslaves.verifiers.NonVerifyingKeyVerificationStrategy;
import hudson.slaves.ComputerLauncher;
import hudson.slaves.EnvironmentVariablesNodeProperty;
import hudson.slaves.NodeProperty;
import hudson.slaves.NodePropertyDescriptor;
import hudson.slaves.SlaveComputer;
import hudson.tools.JDKInstaller;
import hudson.util.DescribableList;
import hudson.util.FormValidation;
import hudson.util.ListBoxModel;
import hudson.util.NamingThreadFactory;
import jenkins.model.Jenkins;
import org.apache.commons.lang.StringUtils;
import org.kohsuke.accmod.Restricted;
import org.kohsuke.accmod.restrictions.NoExternalUse;
import org.kohsuke.stapler.AncestorInPath;
import org.kohsuke.stapler.DataBoundConstructor;
import org.kohsuke.stapler.DataBoundSetter;
import org.kohsuke.stapler.QueryParameter;

import java.io.IOException;
import java.lang.InterruptedException;
import java.util.HashSet;
import java.util.List;
import java.util.Set;
import java.util.concurrent.Callable;
import java.util.concurrent.CancellationException;
import java.util.concurrent.ExecutionException;
import java.util.concurrent.ExecutorService;
import java.util.concurrent.Executors;
import java.util.concurrent.Future;
import java.util.concurrent.TimeUnit;
import java.util.logging.Level;
import java.util.logging.Logger;

import com.cloudbees.plugins.credentials.common.StandardUsernameListBoxModel;
import edu.umd.cs.findbugs.annotations.CheckForNull;
import org.kohsuke.stapler.interceptor.RequirePOST;
import static hudson.Util.*;
import static hudson.plugins.sshslaves.SSHLauncherConfig.getTimestamp;

/**
 * A computer launcher that tries to start a linux agent by opening an SSH connection and trying to find java.
 */
public class SSHLauncher extends ComputerLauncher implements SSHLauncherConfig {

    private static final Logger LOGGER = Logger.getLogger(SSHLauncher.class.getName());

    public static final Integer DEFAULT_MAX_NUM_RETRIES = 10;
    public static final Integer DEFAULT_RETRY_WAIT_TIME = 15;
    public static final Integer DEFAULT_LAUNCH_TIMEOUT_SECONDS = DEFAULT_MAX_NUM_RETRIES * DEFAULT_RETRY_WAIT_TIME + 60;
    public static final String AGENT_JAR = "remoting.jar";
    public static final String SLASH_AGENT_JAR = "/" + AGENT_JAR;
    public static final String WORK_DIR_PARAM = " -workDir ";
    public static final int DEFAULT_SSH_PORT = 22;

    /**
     * Field host
     */
    private final String host;

    /**
     * Field port
     */
    private int port;

    /**
     * The id of the credentials to use.
     */
    private String credentialsId;

    /**
     * Field jvmOptions.
     */
    private String jvmOptions;

    /**
     * Field javaPath.
     */
    public String javaPath;

    /**
     * Indicates that the {@link #tearDownConnection(SlaveComputer, TaskListener)} is in progress.
     * It is used in {@link #afterDisconnect(SlaveComputer, TaskListener)} to avoid multiple parallel calls.
     */
    private transient volatile boolean tearingDownConnection;

    /**
     * Field prefixStartSlaveCmd.
     */
    public String prefixStartSlaveCmd;

    /**
     *  Field suffixStartSlaveCmd.
     */
    public String suffixStartSlaveCmd;

    /**
     *  Field launchTimeoutSeconds.
     */
    public Integer launchTimeoutSeconds;

    /**
     * Field maxNumRetries.
     */
    public Integer maxNumRetries;

    /**
     * Field retryWaitTime (seconds).
     */
    public Integer retryWaitTime;

    /**
     * The verifier to use for checking the SSH key presented by the host
     * responding to the connection
     */
    @CheckForNull
    private final SshHostKeyVerificationStrategy sshHostKeyVerificationStrategy;

    /**
     * Allow to enable/disable the TCP_NODELAY flag on the SSH connection.
     */
    private Boolean tcpNoDelay;

    /**
     * Set the value to add to the remoting parameter -workDir
     * @see <a href="https://github.com/jenkinsci/remoting/blob/master/docs/workDir.md#remoting-work-directory">Remoting Work directory</a>
     */
    private String workDir;

    // TODO: It is a bad idea to create a new Executor service for each launcher.
    // Maybe a Remoting thread pool should be used, but it requires the logic rework to Futures
    /**
     * Keeps executor service for the async launch operation.
     */
    @CheckForNull
    private transient volatile ExecutorService launcherExecutorService;

    /**
     * Constructor SSHLauncher creates a new SSHLauncher instance.
     *
     * @param host       The host to connect to.
     * @param credentialsId The credentials id to connect as.
     * @param sshHostKeyVerificationStrategy The method for verifying the host key provided.
     * @since 2.0
     */
    @DataBoundConstructor
    public SSHLauncher(@NonNull String host,@NonNull String credentialsId,
                       @NonNull SshHostKeyVerificationStrategy sshHostKeyVerificationStrategy) {
        this.host = Util.fixEmptyAndTrim(host);
        this.credentialsId = credentialsId;
        this.sshHostKeyVerificationStrategy = sshHostKeyVerificationStrategy;

        this.port = DEFAULT_SSH_PORT;
        this.launchTimeoutSeconds = DEFAULT_LAUNCH_TIMEOUT_SECONDS;
        this.maxNumRetries = DEFAULT_MAX_NUM_RETRIES;
        this.retryWaitTime = DEFAULT_RETRY_WAIT_TIME;
    }

    /**
     * Constructor SSHLauncher creates a new SSHLauncher instance.
     *
     * @param host       The host to connect to.
     * @param port       The port to connect on.
     * @param credentialsId The credentials id to connect as.
     * @param jvmOptions Options passed to the java vm.
     * @param javaPath   Path to the host jdk installation. If <code>null</code> the jdk will be auto detected.
<<<<<<< HEAD
=======
     * @param jdkInstaller not used.
     * @param prefixStartSlaveCmd This will prefix the start agent command. For instance if you want to execute the command with a different shell.
     * @param suffixStartSlaveCmd This will suffix the start agent command.
     *                            @deprecated
     */
    @Deprecated
    public SSHLauncher(String host, int port, StandardUsernameCredentials credentials, String jvmOptions,
                                    String javaPath, JDKInstaller jdkInstaller, String prefixStartSlaveCmd, String suffixStartSlaveCmd) {
        this(host, port, credentials, jvmOptions, javaPath, jdkInstaller, prefixStartSlaveCmd, suffixStartSlaveCmd, null, null, null);
        LOGGER.warning("This constructor is deprecated and will be removed on next versions, please do not use it.");
    }

    /**
     * Constructor SSHLauncher creates a new SSHLauncher instance.
     *
     * @param host       The host to connect to.
     * @param port       The port to connect on.
     * @param credentials The credentials to connect as.
     * @param jvmOptions Options passed to the java vm.
     * @param javaPath   Path to the host jdk installation. If <code>null</code> the jdk will be auto detected .
     * @param jdkInstaller not used.
>>>>>>> 425632c6
     * @param prefixStartSlaveCmd This will prefix the start agent command. For instance if you want to execute the command with a different shell.
     * @param suffixStartSlaveCmd This will suffix the start agent command.
     * @param launchTimeoutSeconds Launch timeout in seconds.
     * @param maxNumRetries The number of times to retry connection if the SSH connection is refused during initial
     *                      connect.
     * @param retryWaitTime The number of seconds to wait between retries.
     * @param sshHostKeyVerificationStrategy The method for verifying the host key provided.
     * @deprecated Use {@link #SSHLauncher(String host, String credentialsId,SshHostKeyVerificationStrategy sshHostKeyVerificationStrategy)} and setters methods instead.
     */
<<<<<<< HEAD
    public SSHLauncher(String host, int port, String credentialsId,
             String jvmOptions, String javaPath, String prefixStartSlaveCmd, String suffixStartSlaveCmd,
             Integer launchTimeoutSeconds, Integer maxNumRetries, Integer retryWaitTime, SshHostKeyVerificationStrategy sshHostKeyVerificationStrategy) {
        this(host, credentialsId, sshHostKeyVerificationStrategy);
        setPort(port);
        setJvmOptions(jvmOptions);
        setJavaPath(javaPath);
        setPrefixStartSlaveCmd(prefixStartSlaveCmd);
        setSuffixStartSlaveCmd(suffixStartSlaveCmd);
        setLaunchTimeoutSeconds(launchTimeoutSeconds);
        setMaxNumRetries(maxNumRetries);
        setRetryWaitTime(retryWaitTime);
=======
    @Deprecated
    public SSHLauncher(String host, int port, StandardUsernameCredentials credentials, String jvmOptions,
                                    String javaPath, JDKInstaller jdkInstaller, String prefixStartSlaveCmd,
                                    String suffixStartSlaveCmd, Integer launchTimeoutSeconds, Integer maxNumRetries, Integer retryWaitTime) {


        this(host, port, credentials, jvmOptions, javaPath, jdkInstaller, prefixStartSlaveCmd, suffixStartSlaveCmd, launchTimeoutSeconds, maxNumRetries, retryWaitTime, null);
>>>>>>> 425632c6
        LOGGER.warning("This constructor is deprecated and will be removed on next versions, please do not use it.");
    }

    /**
     * Constructor SSHLauncher creates a new SSHLauncher instance.
     *
     * @param host       The host to connect to.
     * @param port       The port to connect on.
     * @param credentialsId The credentials to connect as.
     * @param jvmOptions Options passed to the java vm.
     * @param javaPath   Path to the host jdk installation. If <code>null</code> the jdk will be auto detected.
     * @param jdkInstaller not used.
     * @param prefixStartSlaveCmd This will prefix the start agent command. For instance if you want to execute the command with a different shell.
     * @param suffixStartSlaveCmd This will suffix the start agent command.
     * @param launchTimeoutSeconds Launch timeout in seconds.
     * @param maxNumRetries The number of times to retry connection if the SSH connection is refused during initial
     *                      connect.
     * @param retryWaitTime The number of seconds to wait between retries.
     * @param sshHostKeyVerificationStrategy The method for verifying the host key provided.
     * @deprecated Use {@link #SSHLauncher(String host, String credentialsId,SshHostKeyVerificationStrategy sshHostKeyVerificationStrategy)} and setters methods instead.
     */
    public SSHLauncher(String host, int port, String credentialsId, String jvmOptions,
                                    String javaPath, JDKInstaller jdkInstaller, String prefixStartSlaveCmd,
                                    String suffixStartSlaveCmd, Integer launchTimeoutSeconds, Integer maxNumRetries, Integer retryWaitTime, SshHostKeyVerificationStrategy sshHostKeyVerificationStrategy) {
        this(host, credentialsId, sshHostKeyVerificationStrategy);
        setPort(port);
        setJvmOptions(jvmOptions);
        setJavaPath(javaPath);
        setPrefixStartSlaveCmd(prefixStartSlaveCmd);
        setSuffixStartSlaveCmd(suffixStartSlaveCmd);
        setLaunchTimeoutSeconds(launchTimeoutSeconds);
        setMaxNumRetries(maxNumRetries);
        setRetryWaitTime(retryWaitTime);
        LOGGER.warning("This constructor is deprecated and will be removed on next versions, please do not use it.");
    }

    public Object readResolve(){
        if(tcpNoDelay == null){
            tcpNoDelay = true;
        }

        if(this.launchTimeoutSeconds == null || launchTimeoutSeconds <= 0){
            this.launchTimeoutSeconds = DEFAULT_LAUNCH_TIMEOUT_SECONDS;
        }

        if(this.maxNumRetries == null){
            this.maxNumRetries = DEFAULT_MAX_NUM_RETRIES;
        }

        if(this.retryWaitTime == null){
            this.retryWaitTime = DEFAULT_RETRY_WAIT_TIME;
        }
        return this;
    }

    @Override
    public String getCredentialsId() {
        return credentialsId;
    }

    @Override
    @CheckForNull
    public SshHostKeyVerificationStrategy getSshHostKeyVerificationStrategy() {
        return sshHostKeyVerificationStrategy;
    }

<<<<<<< HEAD
=======
    @NonNull
    SshHostKeyVerificationStrategy getSshHostKeyVerificationStrategyDefaulted() {
        return sshHostKeyVerificationStrategy != null ? sshHostKeyVerificationStrategy : new NonVerifyingKeyVerificationStrategy();
    }

    public StandardUsernameCredentials getCredentials() {
        String credentialsId = this.credentialsId == null
                ? (this.credentials == null ? null : this.credentials.getId())
                : this.credentialsId;
        try {
            // only ever want from the system
            // lookup every time so that we always have the latest
            StandardUsernameCredentials credentials = credentialsId != null ? 
                    SSHLauncher.lookupSystemCredentials(credentialsId) : null;
            if (credentials != null) {
                this.credentials = credentials;
                return credentials;
            }
        } catch (Throwable t) {
            // ignore
        }
        if (credentials == null) {
            if (credentialsId == null && (username != null || password != null || privatekey != null)) {
                credentials = upgrade(username, password, privatekey, host);
                this.credentialsId = credentials.getId();
            }
        }

        return this.credentials;
    }

    /**
     * Take the legacy local credential configuration and create an equivalent global {@link StandardUsernameCredentials}.
     */
    @NonNull
    static synchronized StandardUsernameCredentials upgrade(String username, Secret password, String privatekey, String description) {
        username = StringUtils.isEmpty(username) ? System.getProperty("user.name") : username;

        StandardUsernameCredentials u = retrieveExistingCredentials(username, password, privatekey);
        if (u != null) return u;

        // no matching, so make our own.
        if (StringUtils.isEmpty(privatekey) && (password == null || StringUtils.isEmpty(password.getPlainText()))) {
            // no private key nor password set, must be user's own SSH key
            u = new BasicSSHUserPrivateKey(CredentialsScope.SYSTEM, null, username, new BasicSSHUserPrivateKey.UsersPrivateKeySource(), null, description);
        } else if (StringUtils.isNotEmpty(privatekey)) {
            u = new BasicSSHUserPrivateKey(CredentialsScope.SYSTEM, null, username, new BasicSSHUserPrivateKey.FileOnMasterPrivateKeySource(privatekey), password == null ? null : password.getEncryptedValue(),
                    MessageFormat.format("{0} - key file: {1}", description, privatekey));
        } else {
            u = new UsernamePasswordCredentialsImpl(CredentialsScope.SYSTEM, null, description, username, password == null ? null : password.getEncryptedValue());
        }

        final SecurityContext securityContext = ACL.impersonate(ACL.SYSTEM);
        try {
            CredentialsStore s = CredentialsProvider.lookupStores(Jenkins.getInstance()).iterator().next();
            try {
                s.addCredentials(Domain.global(), u);
                return u;
            } catch (IOException e) {
                // ignore
            }
        } finally {
            SecurityContextHolder.setContext(securityContext);
        }
        return u;
    }

    private static StandardUsernameCredentials retrieveExistingCredentials(String username, final Secret password,
                                                                           String privatekey) {
        final String privatekeyContent = getPrivateKeyContent(password, privatekey);
        return CredentialsMatchers.firstOrNull(CredentialsProvider
                .lookupCredentials(StandardUsernameCredentials.class, Jenkins.getInstance(), ACL.SYSTEM,
                        SSH_SCHEME), allOf(
                withUsername(username),
                new CredentialsMatcher() {
            public boolean matches(@NonNull Credentials item) {
                if (item instanceof StandardUsernamePasswordCredentials
                        && password != null
                        && StandardUsernamePasswordCredentials.class.cast(item).getPassword().equals(password)) {
                    return true;
                }
                if (privatekeyContent != null && item instanceof SSHUserPrivateKey) {
                    for (String key : SSHUserPrivateKey.class.cast(item).getPrivateKeys()) {
                        if (pemKeyEquals(key, privatekeyContent)) {
                            return true;
                        }
                    }
                }
                return false;
            }
        }));
    }

    /**
     * Returns {@code true} if they two keys are the same. There are two levels of comparison: the first is a simple
     * string comparison with all whitespace removed. If that fails then the Base64 decoded bytes of the first
     * PEM entity will be compared (to allow for comments in the key outside the PEM boundaries)
     *
     * @param key1 the first key
     * @param key2 the second key
     * @return {@code true} if they two keys are the same.
     */
    private static boolean pemKeyEquals(String key1, String key2) {
        key1 = StringUtils.trim(key1);
        key2 = StringUtils.trim(key2);
        return StringUtils.equals(key1.replaceAll("\\s+", ""), key2.replace("\\s+", ""))
                || Arrays.equals(quickNDirtyExtract(key1), quickNDirtyExtract(key2));
    }

>>>>>>> 425632c6
    /**
     *
     * @since 2.0
     */
    @Override
    @NonNull
    public SshHostKeyVerificationStrategy getSshHostKeyVerificationStrategyDefaulted() {
        return sshHostKeyVerificationStrategy != null ? sshHostKeyVerificationStrategy : new NonVerifyingKeyVerificationStrategy();
    }

    @Override
    public StandardUsernameCredentials getCredentials() {
        // only ever want from the system
        // lookup every time so that we always have the latest
        return SSHCredentialsManager.lookupSystemCredentials(this.credentialsId);
    }

    /**
     * {@inheritDoc}
     */
    @Override
    public boolean isLaunchSupported() {
        return true;
    }

    /**
<<<<<<< HEAD
     * Gets the JVM Options used to launch the agent JVM.
=======
     * Gets the optional JVM Options used to launch the agent JVM.
     * @return The optional JVM Options used to launch the agent JVM.
>>>>>>> 425632c6
     */
    @Override
    public String getJvmOptions() {
        return jvmOptions == null ? "" : jvmOptions;
    }

<<<<<<< HEAD
=======
    /**
     * Gets the optional java command to use to launch the agent JVM.
     * @return The optional java command to use to launch the agent JVM.
     */
    @SuppressWarnings("unused") // Used by vsphere-cloud-plugin
    @Deprecated
    public String getJavaPath() {
        return javaPath == null ? "" : javaPath;
    }

    /**
     * Gets the formatted current time stamp.
     *
     * @return the formatted current time stamp.
     */
    @Restricted(NoExternalUse.class)
    public static String getTimestamp() {
        return String.format("[%1$tD %1$tT]", new Date());
    }

    /**
     * Returns the remote root workspace (without trailing slash).
     *
     * @param computer The slave computer to get the root workspace of.
     *
     * @return the remote root workspace (without trailing slash).
     *
     */
    @CheckForNull
    public static String getWorkingDirectory(SlaveComputer computer) {
        return getWorkingDirectory(computer.getNode());
    }

>>>>>>> 425632c6
    @CheckForNull
    private static String getWorkingDirectory(@CheckForNull Slave agent) {
        if (agent == null) {
            return null;
        }
        String workingDirectory = agent.getRemoteFS();
        while (workingDirectory.endsWith("/")) {
            workingDirectory = workingDirectory.substring(0, workingDirectory.length() - 1);
        }
        return workingDirectory;
    }

    /**
     * {@inheritDoc}
     */
    @Override
<<<<<<< HEAD
    public synchronized void launch(final SlaveComputer computer, final TaskListener listener) throws InterruptedException {
        listener.getLogger().println(logConfiguration());
        final SSHProvider connection = new SSHProviderImpl(this, computer, listener);
        launcherExecutorService = Executors.newSingleThreadExecutor(
                new NamingThreadFactory(Executors.defaultThreadFactory(), "SSHLauncher.launch for '" + computer.getName() + "' node"));
        Set<Callable<Boolean>> callables = new HashSet();
        callables.add(new Callable<Boolean>() {
            public Boolean call() throws InterruptedException {
                Boolean rval = Boolean.FALSE;
                try {
                    connection.openConnection();
=======
    public void launch(final SlaveComputer computer, final TaskListener listener) throws InterruptedException {
        final Node node = computer.getNode();
        synchronized (this) {
            connection = new Connection(host, port);
            launcherExecutorService = Executors.newSingleThreadExecutor(
                    new NamingThreadFactory(Executors.defaultThreadFactory(), "SSHLauncher.launch for '" + computer.getName() + "' node"));
            Set<Callable<Boolean>> callables = new HashSet<>();
            callables.add(new Callable<Boolean>() {
                public Boolean call() throws InterruptedException {
                    Boolean rval = Boolean.FALSE;
                    try {
                        String[] preferredKeyAlgorithms = getSshHostKeyVerificationStrategyDefaulted().getPreferredKeyAlgorithms(computer);
                        if (preferredKeyAlgorithms != null && preferredKeyAlgorithms.length > 0) { // JENKINS-44832
                            connection.setServerHostKeyAlgorithms(preferredKeyAlgorithms);
                        } else {
                            listener.getLogger().println("Warning: no key algorithms provided; JENKINS-42959 disabled");
                        }

                        listener.getLogger().println(logConfiguration());

                        openConnection(listener, computer);

                        verifyNoHeaderJunk(listener);
                        reportEnvironment(listener);
>>>>>>> 425632c6

                        final String workingDirectory = getWorkingDirectory(computer);
                        if (workingDirectory == null) {
                            listener.error("Cannot get the working directory for " + computer);
                            return Boolean.FALSE;
                        }

<<<<<<< HEAD
                    String java = null;
                    if (StringUtils.isNotBlank(javaPath)) {
                        java = expandExpression(computer, javaPath);
                    } else {
                        JavaVersionChecker javaVersionChecker = new JavaVersionChecker(computer, listener, getJvmOptions(), connection);
                        java = javaVersionChecker.resolveJava();
                    }

                    connection.copyAgentJar(workingDirectory);

                    connection.startAgent(java, workingDirectory);

                    PluginImpl.register(connection);
                    rval = Boolean.TRUE;
                } catch (RuntimeException | Error e) {
                    e.printStackTrace(listener.error(Messages.SSHLauncher_UnexpectedError()));
                } catch (AbortException e) {
                    listener.getLogger().println(e.getMessage());
                } catch (IOException e) {
                    e.printStackTrace(listener.getLogger());
                } finally {
                    return rval;
=======
                        String java = null;
                        if (StringUtils.isNotBlank(javaPath)) {
                            java = expandExpression(computer, javaPath);
                        } else {
                            JavaVersionChecker javaVersionChecker = new JavaVersionChecker(computer, listener, getJvmOptions(),
                                    connection);
                            java = javaVersionChecker.resolveJava();
                        }

                        copyAgentJar(listener, workingDirectory);

                        startAgent(computer, listener, java, workingDirectory);

                        PluginImpl.register(connection);
                        rval = Boolean.TRUE;
                    } catch (RuntimeException e) {
                        e.printStackTrace(listener.error(Messages.SSHLauncher_UnexpectedError()));
                    } catch (Error e) {
                        e.printStackTrace(listener.error(Messages.SSHLauncher_UnexpectedError()));
                    } catch (AbortException e) {
                        listener.getLogger().println(e.getMessage());
                    } catch (IOException e) {
                        e.printStackTrace(listener.getLogger());
                    } finally {
                        return rval;
                    }
>>>>>>> 425632c6
                }
            });

            final String nodeName = node != null ? node.getNodeName(): "unknown";
            try {
<<<<<<< HEAD
                res = results.get(0).get();
            } catch (CancellationException | ExecutionException e) {
                res = Boolean.FALSE;
                //TODO try to improve the message, set timeout to 1 to expose the error.
                listener.error( e.getClass().getName()+ " - " + e.getMessage());
                e.printStackTrace(listener.error(e.getClass().getName()));
            }
            if (!res) {
                System.out.println(Messages.SSHLauncher_LaunchFailedDuration(getTimestamp(),
                                                                             nodeName, host, duration));
                listener.getLogger().println(getTimestamp() + " Launch failed - cleaning up connection");
                connection.cleanupConnection();
            } else {
                System.out.println(Messages.SSHLauncher_LaunchCompletedDuration(getTimestamp(),
                                                                                nodeName, host, duration));
            }
        } catch (InterruptedException e) {
            System.out.println(Messages.SSHLauncher_LaunchFailed(getTimestamp(), nodeName, host));
        } finally {
            ExecutorService srv = launcherExecutorService;
            if (srv != null) {
                srv.shutdownNow();
                launcherExecutorService = null;
=======
                long time = System.currentTimeMillis();
                List<Future<Boolean>> results;
                final ExecutorService srv = launcherExecutorService;
                if (srv == null) {
                    throw new IllegalStateException("Launcher Executor Service should be always non-null here, because the task allocates and closes service on its own");
                }
                if (this.getLaunchTimeoutMillis() > 0) {
                    results = srv.invokeAll(callables, this.getLaunchTimeoutMillis(), TimeUnit.MILLISECONDS);
                } else {
                    results = srv.invokeAll(callables);
                }
                long duration = System.currentTimeMillis() - time;
                Boolean res;
                try {
                    res = results.get(0).get();
                } catch (CancellationException | ExecutionException e) {
                    res = Boolean.FALSE;
                    e.printStackTrace(listener.error(e.getMessage()));
                }
                if (!res) {
                    System.out.println(Messages.SSHLauncher_LaunchFailedDuration(getTimestamp(),
                            nodeName, host, duration));
                    listener.getLogger().println(getTimestamp() + " Launch failed - cleaning up connection");
                    cleanupConnection(listener);
                } else {
                    System.out.println(Messages.SSHLauncher_LaunchCompletedDuration(getTimestamp(),
                            nodeName, host, duration));
                }
            } catch (InterruptedException e) {
                System.out.println(Messages.SSHLauncher_LaunchFailed(getTimestamp(),
                        nodeName, host));
            } finally {
                ExecutorService srv = launcherExecutorService;
                if (srv != null) {
                    srv.shutdownNow();
                    launcherExecutorService = null;
                }
>>>>>>> 425632c6
            }
        }
        if (node != null && getTrackCredentials()) {
            CredentialsProvider.track(node, getCredentials());
        }
    }

    private String expandExpression(SlaveComputer computer, String expression) {
        return getEnvVars(computer).expand(expression);
    }

    private EnvVars getEnvVars(SlaveComputer computer) {
        final EnvVars global = getEnvVars(Jenkins.getInstance());

        final Node node = computer.getNode();    
        final EnvVars local = node != null ? getEnvVars(node) : null;

        if (global != null) {
            if (local != null) {
                final EnvVars merged = new EnvVars(global);
                merged.overrideAll(local);

                return merged;
            } else {
                return global;
            }
        } else if (local != null) {
            return local;
        } else {
            return new EnvVars();
        }
    }

    private EnvVars getEnvVars(Jenkins h) {
        return getEnvVars(h.getGlobalNodeProperties());
    }

    private EnvVars getEnvVars(Node n) {
        return getEnvVars(n.getNodeProperties());
    }

    private EnvVars getEnvVars(DescribableList<NodeProperty<?>, NodePropertyDescriptor> dl) {
        final EnvironmentVariablesNodeProperty evnp = dl.get(EnvironmentVariablesNodeProperty.class);
        if (evnp == null) {
            return null;
        }

        return evnp.getEnvVars();
    }

    /**
<<<<<<< HEAD
=======
     * Makes sure that SSH connection won't produce any unwanted text, which will interfere with sftp execution.
     */
    private void verifyNoHeaderJunk(TaskListener listener) throws IOException, InterruptedException {
        ByteArrayOutputStream baos = new ByteArrayOutputStream();
        connection.exec("exit 0",baos);
        final String s;
        //TODO: Seems we need to retrieve the encoding from the connection destination
        try {
            s = baos.toString(Charset.defaultCharset().name());
        } catch (UnsupportedEncodingException ex) { // Should not happen
            throw new IOException("Default encoding is unsupported", ex);
        }
        
        if (s.length()!=0) {
            listener.getLogger().println(Messages.SSHLauncher_SSHHeaderJunkDetected());
            listener.getLogger().println(s);
            throw new AbortException();
        }
    }

    /**
     * Starts the agent process.
     *
     * @param computer         The computer.
     * @param listener         The listener.
     * @param java             The full path name of the java executable to use.
     * @param workingDirectory The working directory from which to start the java process.
     *
     * @throws IOException If something goes wrong.
     */
    private void startAgent(SlaveComputer computer, final TaskListener listener, String java,
                            String workingDirectory) throws IOException {
        session = connection.openSession();
        expandChannelBufferSize(session,listener);
        String cmd = "cd \"" + workingDirectory + "\" && " + java + " " + getJvmOptions() + " -jar " + AGENT_JAR +
                     getWorkDirParam(workingDirectory);

        //This will wrap the cmd with prefix commands and suffix commands if they are set.
        cmd = getPrefixStartSlaveCmd() + cmd + getSuffixStartSlaveCmd();

        listener.getLogger().println(Messages.SSHLauncher_StartingAgentProcess(getTimestamp(), cmd));
        session.execCommand(cmd);

        session.pipeStderr(new DelegateNoCloseOutputStream(listener.getLogger()));

        try {
            computer.setChannel(session.getStdout(), session.getStdin(), listener.getLogger(), null);
        } catch (InterruptedException e) {
            session.close();
            throw new IOException(Messages.SSHLauncher_AbortedDuringConnectionOpen(), e);
        } catch (IOException e) {
            try {
                // often times error this early means the JVM has died, so let's see if we can capture all stderr
                // and exit code
                throw new AbortException(getSessionOutcomeMessage(session,false));
            } catch (InterruptedException x) {
                throw new IOException(e);
            }
        }
    }

    private void expandChannelBufferSize(Session session, TaskListener listener) {
            // see hudson.remoting.Channel.PIPE_WINDOW_SIZE for the discussion of why 1MB is in the right ball park
            // but this particular session is where all the master/agent communication will happen, so
            // it's worth using a bigger buffer to really better utilize bandwidth even when the latency is even larger
            // (and since we are draining this pipe very rapidly, it's unlikely that we'll actually accumulate this much data)
            int sz = 4;
            session.setWindowSize(sz*1024*1024);
            listener.getLogger().println("Expanded the channel window size to "+sz+"MB");
    }

    /**
     * Method copies the agent jar to the remote system.
     *
     * @param listener         The listener.
     * @param workingDirectory The directory into which the agent jar will be copied.
     *
     * @throws IOException If something goes wrong.
     */
    private void copyAgentJar(TaskListener listener, String workingDirectory) throws IOException, InterruptedException {
        String fileName = workingDirectory + SLASH_AGENT_JAR;

        listener.getLogger().println(Messages.SSHLauncher_StartingSFTPClient(getTimestamp()));
        SFTPClient sftpClient = null;
        try {
            sftpClient = new SFTPClient(connection);

            try {
                SFTPv3FileAttributes fileAttributes = sftpClient._stat(workingDirectory);
                if (fileAttributes==null) {
                    listener.getLogger().println(Messages.SSHLauncher_RemoteFSDoesNotExist(getTimestamp(),
                            workingDirectory));
                    sftpClient.mkdirs(workingDirectory, 0700);
                } else if (fileAttributes.isRegularFile()) {
                    throw new IOException(Messages.SSHLauncher_RemoteFSIsAFile(workingDirectory));
                }

                try {
                    // try to delete the file in case the agent we are copying is shorter than the agent
                    // that is already there
                    sftpClient.rm(fileName);
                } catch (IOException e) {
                    // the file did not exist... so no need to delete it!
                }

                listener.getLogger().println(Messages.SSHLauncher_CopyingAgentJar(getTimestamp()));

                try {
                    byte[] agentJar = new Slave.JnlpJar(AGENT_JAR).readFully();
                    try (OutputStream os = sftpClient.writeToFile(fileName)) {
                        os.write(agentJar);
                    }
                    listener.getLogger().println(Messages.SSHLauncher_CopiedXXXBytes(getTimestamp(), agentJar.length));
                } catch (Error error) {
                    throw error;  
                } catch (Throwable e) {
                    throw new IOException(Messages.SSHLauncher_ErrorCopyingAgentJarTo(fileName), e);
                }
            } catch (Error error) {
                throw error;
            } catch (Throwable e) {
                throw new IOException(Messages.SSHLauncher_ErrorCopyingAgentJarInto(workingDirectory), e);
            }
        } catch (IOException e) {
            if (sftpClient == null) {
                e.printStackTrace(listener.error(Messages.SSHLauncher_StartingSCPClient(getTimestamp())));
                // lets try to recover if the agent doesn't have an SFTP service
                copySlaveJarUsingSCP(listener, workingDirectory);
            } else {
                throw e;
            }
        } finally {
            if (sftpClient != null) {
                sftpClient.close();
            }
        }
    }
    /**
     * Method copies the agent jar to the remote system using scp.
     *
     * @param listener         The listener.
     * @param workingDirectory The directory into which the agent jar will be copied.
     *
     * @throws IOException If something goes wrong.
     * @throws InterruptedException If something goes wrong.
     */
    private void copySlaveJarUsingSCP(TaskListener listener, String workingDirectory) throws IOException, InterruptedException {
        SCPClient scp = new SCPClient(connection);
        try {
            // check if the working directory exists
            if (connection.exec("test -d " + workingDirectory ,listener.getLogger())!=0) {
                listener.getLogger().println(
                        Messages.SSHLauncher_RemoteFSDoesNotExist(getTimestamp(), workingDirectory));
                // working directory doesn't exist, lets make it.
                if (connection.exec("mkdir -p " + workingDirectory, listener.getLogger())!=0) {
                    listener.getLogger().println("Failed to create "+workingDirectory);
                }
            }

            // delete the agent jar as we do with SFTP
            connection.exec("rm " + workingDirectory + SLASH_AGENT_JAR, new NullStream());

            // SCP it to the agent. hudson.Util.ByteArrayOutputStream2 doesn't work for this. It pads the byte array.
            listener.getLogger().println(Messages.SSHLauncher_CopyingAgentJar(getTimestamp()));
            scp.put(new Slave.JnlpJar(AGENT_JAR).readFully(), AGENT_JAR, workingDirectory, "0644");
        } catch (IOException e) {
            throw new IOException(Messages.SSHLauncher_ErrorCopyingAgentJarInto(workingDirectory), e);
        }
    }

    protected void reportEnvironment(TaskListener listener) throws IOException, InterruptedException {
        listener.getLogger().println(Messages._SSHLauncher_RemoteUserEnvironment(getTimestamp()));
        connection.exec("set",listener.getLogger());
    }

    protected void openConnection(final TaskListener listener, final SlaveComputer computer) throws IOException, InterruptedException {
        PrintStream logger = listener.getLogger();
        logger.println(Messages.SSHLauncher_OpeningSSHConnection(getTimestamp(), host + ":" + port));
        connection.setTCPNoDelay(getTcpNoDelay());

        int maxNumRetries = getMaxNumRetries();
        for (int i = 0; i <= maxNumRetries; i++) {
            try {
                // We pass launch timeout so that the connection will be able to abort once it reaches the timeout
                // It is a poor man's logic, but it should cause termination if the connection goes strongly beyond the timeout
                //TODO: JENKINS-48617 and JENKINS-48618 need to be implemented to make it fully robust
                int launchTimeoutMillis = (int)getLaunchTimeoutMillis();
                connection.connect(new ServerHostKeyVerifier() {

                    @Override
                    public boolean verifyServerHostKey(String hostname, int port, String serverHostKeyAlgorithm, byte[] serverHostKey) throws Exception {

                        final HostKey key = new HostKey(serverHostKeyAlgorithm, serverHostKey);

                        return getSshHostKeyVerificationStrategyDefaulted().verify(computer, key, listener);
                    }
                }, launchTimeoutMillis, 0 /*read timeout - JENKINS-48618*/, launchTimeoutMillis);
                break;
            } catch (IOException ioexception) {
                @CheckForNull String message = "";
                Throwable cause = ioexception.getCause();
                if (cause != null) {
                    message = cause.getMessage();
                    logger.println(message);
                }
                if (cause == null || !isRecoverable(message)) {
                    throw ioexception;
                }
                if (maxNumRetries - i > 0) {
                    logger.println("SSH Connection failed with IOException: \"" + message
                                                         + "\", retrying in " + getRetryWaitTime() + " seconds.  There "
                                   + "are "
                                                         + (maxNumRetries - i) + " more retries left.");
                } else {
                    logger.println("SSH Connection failed with IOException: \"" + message + "\".");
                    throw ioexception;
                }
            }
            Thread.sleep(TimeUnit.SECONDS.toMillis(getRetryWaitTime()));
        }

        StandardUsernameCredentials credentials = getCredentials();
        if (credentials == null) {
            throw new AbortException("Cannot find SSH User credentials with id: " + credentialsId);
        }
        if (SSHAuthenticator.newInstance(connection, credentials).authenticate(listener)
                && connection.isAuthenticationComplete()) {
            logger.println(Messages.SSHLauncher_AuthenticationSuccessful(getTimestamp()));
        } else {
            logger.println(Messages.SSHLauncher_AuthenticationFailed(getTimestamp()));
            throw new AbortException(Messages.SSHLauncher_AuthenticationFailedException());
        }
    }

    private boolean isRecoverable(@CheckForNull String message) {
        if (message == null) {
            return false;
        }

        for (String s : RECOVERABLE_FAILURES) {
            if (message.startsWith(s)) return true;
        }
        return false;
    }

    /**
>>>>>>> 425632c6
     * {@inheritDoc}
     */
    @Override
    public void afterDisconnect(SlaveComputer slaveComputer, final TaskListener listener) {
        /*
        if (connection == null) {
            // Nothing to do here, the connection is not established
            return;
        }*/

        ExecutorService srv = launcherExecutorService;
        if (srv != null) {
            // If the service is still running, shut it down and interrupt the operations if any
            srv.shutdown();
        }

        if (tearingDownConnection) {
            // tear down operation is in progress, do not even try to synchronize the call.
            //TODO: what if reconnect attempts collide? It should not be possible due to locks, but maybe it worth investigation
            LOGGER.log(Level.FINE, "There is already a tear down operation in progress for connection {0}. Skipping "
                                   + "the call" /*, connection*/);
            return;
        }
        tearDownConnection(slaveComputer, listener);
    }

    private synchronized void tearDownConnection(@NonNull SlaveComputer slaveComputer, final @NonNull TaskListener listener) {
        /*
        if (connection != null) {
            tearDownConnectionImpl(slaveComputer, listener);
        }
        */
    }
/*
    private void tearDownConnectionImpl(@NonNull SlaveComputer slaveComputer, final @NonNull TaskListener listener) {
        try {
            tearingDownConnection = true;
            boolean connectionLost = reportTransportLoss(connection, listener);
            if (session!=null) {
                // give the process 3 seconds to write out its dying message before we cut the loss
                // and give up on this process. if the agent process had JVM crash, OOME, or any other
                // critical problem, this will allow us to capture that.
                // exit code is also an useful info to figure out why the process has died.
                try {
                    listener.getLogger().println(getSessionOutcomeMessage(session,connectionLost));
                    session.getStdout().close();
                    session.close();
                } catch (Throwable t) {
                    t.printStackTrace(listener.error(Messages.SSHLauncher_ErrorWhileClosingConnection()));
                }
                session = null;
            }

            Slave n = slaveComputer.getNode();
            if (n != null && !connectionLost) {
                String workingDirectory = getWorkingDirectory(n);
                final String fileName = workingDirectory + SLASH_AGENT_JAR;
                Future<?> tidyUp = Computer.threadPoolForRemoting.submit(new Runnable() {
                    public void run() {
                        // this would fail if the connection is already lost, so we want to check that.
                        // TODO: Connection class should expose whether it is still connected or not.

                        SFTPv3Client sftpClient = null;
                        try {
                            sftpClient = new SFTPv3Client(connection);
                            sftpClient.rm(fileName);
                        } catch (Exception e) {
                            if (sftpClient == null) {// system without SFTP
                                try {
                                    connection.exec("rm " + fileName, listener.getLogger());
                                } catch (Error error) {
                                    throw error;
                                } catch (Throwable x) {
                                    x.printStackTrace(listener.error(Messages.SSHLauncher_ErrorDeletingFile(getTimestamp())));
                                    // We ignore other Exception types
                                }
                            } else {
                                e.printStackTrace(listener.error(Messages.SSHLauncher_ErrorDeletingFile(getTimestamp())));
                            }
                        } finally {
                            if (sftpClient != null) {
                                sftpClient.close();
                            }
                        }
                    }
                });
                try {
                    // the delete is best effort only and if it takes longer than 60 seconds - or the launch 
                    // timeout (if specified) - then we should just give up and leave the file there.
                    tidyUp.get(getLaunchTimeoutMillis(), TimeUnit.MILLISECONDS);
                } catch (InterruptedException e) {
                    e.printStackTrace(listener.error(Messages.SSHLauncher_ErrorDeletingFile(getTimestamp())));
                    // we should either re-apply our interrupt flag or propagate... we don't want to propagate, so...
                    Thread.currentThread().interrupt();
                } catch (ExecutionException e) {
                    e.printStackTrace(listener.error(Messages.SSHLauncher_ErrorDeletingFile(getTimestamp())));
                } catch (TimeoutException e) {
                    e.printStackTrace(listener.error(Messages.SSHLauncher_ErrorDeletingFile(getTimestamp())));
                } finally {
                    if (!tidyUp.isDone()) {
                        tidyUp.cancel(true);
                    }
                }
            }

            PluginImpl.unregister(connection);
            cleanupConnection(listener);
        } finally {
            tearingDownConnection = false;
        }
    }*/

    /**
     * If the SSH connection as a whole is lost, report that information.
     */
    private boolean reportTransportLoss(Connection c, TaskListener listener) {
        Throwable cause = c.getReasonClosedCause();
        if (cause != null) {
            cause.printStackTrace(listener.error("Socket connection to SSH server was lost"));
        }

        return cause != null;
    }

    /**
     * Getter for property 'host'.
     *
     * @return Value for property 'host'.
     */
    @Override
    public String getHost() {
        return host;
    }

    /**
     * Getter for property 'port'.
     *
     * @return Value for property 'port'.
     */
    @Override
    public int getPort() {
        return port;
    }

    /*
    public Connection getConnection() {
        return connection;
    }*/

    @Override
    @NonNull
    public String getPrefixStartSlaveCmd() {
        return Util.fixNull(prefixStartSlaveCmd);
    }

    @Override
    @NonNull
    public String getSuffixStartSlaveCmd() {
        return Util.fixNull(suffixStartSlaveCmd);
    }

    /**
     * Getter for property 'launchTimeoutSeconds'
     *
     * @return launchTimeoutSeconds
     */
    @Override
    @NonNull
    public Integer getLaunchTimeoutSeconds() {
        return launchTimeoutSeconds;
    }

    /**
     *
     * @since 2.0
     */
    public long getLaunchTimeoutMillis() {
        return TimeUnit.SECONDS.toMillis(defaultIfNoValid(launchTimeoutSeconds, DEFAULT_LAUNCH_TIMEOUT_SECONDS));
    }

    /**
     * Getter for property 'maxNumRetries'
     *
     * @return maxNumRetries
     */
    @Override
    @NonNull
    public Integer getMaxNumRetries() {
        return defaultIfNoValid(maxNumRetries, DEFAULT_MAX_NUM_RETRIES);
    }

    /**
     * Getter for property 'retryWaitTime'
     *
     * @return retryWaitTime
     */
    @Override
    @NonNull
    public Integer getRetryWaitTime() {
        return defaultIfNoValid(retryWaitTime, DEFAULT_RETRY_WAIT_TIME);
    }

    @Override
    public boolean getTcpNoDelay() {
        return tcpNoDelay != null ? tcpNoDelay : true;
    }

    /**
     * Enable/Disable the credential tracking, this tracking store information about where it is used a credential,
     * in this case in a node. If the tracking is enabled and you launch a big number of Agents per day, activate
     * credentials tacking could cause a performance issue see
     * @see  <a href="https://issues.jenkins-ci.org/browse/JENKINS-49235">JENKINS-49235</a>
     */
    @Override
    public boolean getTrackCredentials() {
        String trackCredentials = System.getProperty(SSHLauncher.class.getName() + ".trackCredentials");
        return !"false".equalsIgnoreCase(trackCredentials);
    }

    @Override
    public String getWorkDir() {
        return workDir;
    }

    @Override
    public String getJavaPath() {
        return javaPath;
    }

    @DataBoundSetter
    public void setTcpNoDelay(boolean tcpNoDelay) {
        this.tcpNoDelay = tcpNoDelay;
    }

    @DataBoundSetter
    public void setWorkDir(String workDir) {
        this.workDir = Util.fixEmptyAndTrim(workDir);
    }

    @DataBoundSetter
    public void setPort(int port) {
        this.port = port == 0 ? DEFAULT_SSH_PORT : port;
    }

    @DataBoundSetter
    public void setCredentialsId(String credentialsId) {
        this.credentialsId = Util.fixEmpty(credentialsId);
    }

    @DataBoundSetter
    public void setJvmOptions(String jvmOptions) {
        this.jvmOptions = Util.fixEmpty(jvmOptions);
    }

    @DataBoundSetter
    public void setJavaPath(String javaPath) {
        this.javaPath = fixEmpty(javaPath);
    }

    @DataBoundSetter
    public void setPrefixStartSlaveCmd(String prefixStartSlaveCmd) {
        this.prefixStartSlaveCmd = fixEmpty(prefixStartSlaveCmd);
    }

    @DataBoundSetter
    public void setSuffixStartSlaveCmd(String suffixStartSlaveCmd) {
        this.suffixStartSlaveCmd = fixEmpty(suffixStartSlaveCmd);
    }

    @DataBoundSetter
    public void setLaunchTimeoutSeconds(Integer launchTimeoutSeconds) {
        this.launchTimeoutSeconds = defaultIfNoValid(launchTimeoutSeconds, DEFAULT_LAUNCH_TIMEOUT_SECONDS);
    }

    @DataBoundSetter
    public void setMaxNumRetries(Integer maxNumRetries) {
        this.maxNumRetries = defaultIfNoValid(maxNumRetries, DEFAULT_MAX_NUM_RETRIES);
    }

    @DataBoundSetter
    public void setRetryWaitTime(Integer retryWaitTime) {
        this.retryWaitTime = defaultIfNoValid(retryWaitTime, DEFAULT_RETRY_WAIT_TIME);
    }

    /**
     *
     * @param value value to evaluate.
     * @param defaultValue default value.
     * @return return the value if it is not null and >0, otherwise return the default value.
     */
    private Integer defaultIfNoValid(Integer value, Integer defaultValue){
        return value != null && value > 0 ? value : defaultValue;
    }

    /**
     * Returns the remote root workspace (without trailing slash).
     *
     * @param computer The slave computer to get the root workspace of.
     *
     * @return the remote root workspace (without trailing slash).
     *
     */
    @CheckForNull
    static String getWorkingDirectory(SlaveComputer computer) {
        return SSHLauncher.getWorkingDirectory(computer.getNode());
    }

    /**
     * @param workingDirectory The Working directory set on the configuration of the node.
     * @return the remoting parameter to set the workDir,
     * by default it is the same as the working directory configured on the node so "-workDir " + workingDirectory,
     * if workDir is set, he method will return "-workDir " + getWorkDir()
     * if the parameter is set in suffixStartSlaveCmd, the method will return an empty String.
     */
    @NonNull
    @Restricted(NoExternalUse.class)
    public String getWorkDirParam(@NonNull String workingDirectory){
        String ret;
        if(getSuffixStartSlaveCmd().contains(WORK_DIR_PARAM)){
            //the parameter is already set on suffixStartSlaveCmd
            ret = "";
        } else if (StringUtils.isNotBlank(getWorkDir())){
            ret = WORK_DIR_PARAM + getWorkDir();
        } else {
            ret = WORK_DIR_PARAM + workingDirectory;
        }
        return ret;
    }

    @Extension
    public static class DescriptorImpl extends Descriptor<ComputerLauncher> {

        /**
         * {@inheritDoc}
         */
        public String getDisplayName() {
            return Messages.SSHLauncher_DescriptorDisplayName();
        }

        public Class getSshConnectorClass() {
            return SSHConnector.class;
        }

        /**
         * Delegates the help link to the {@link SSHConnector}.
         */
        @Override
        public String getHelpFile(String fieldName) {
            String n = super.getHelpFile(fieldName);
            if (n==null)
                n = Jenkins.getInstance().getDescriptorOrDie(SSHConnector.class).getHelpFile(fieldName);
            return n;
        }

<<<<<<< HEAD
        @RequirePOST
        public ListBoxModel doFillCredentialsIdItems(@AncestorInPath ItemGroup context,
                                                     @QueryParameter String host,
                                                     @QueryParameter String port,
                                                     @QueryParameter String credentialsId) {
            try {
                int portValue = Integer.parseInt(port);
                return SSHCredentialsManager.fillCredentialsIdItems(context, host, portValue, credentialsId);
=======
        public ListBoxModel doFillCredentialsIdItems(@AncestorInPath AccessControlled context,
                                                     @QueryParameter String host,
                                                     @QueryParameter String port,
                                                     @QueryParameter String credentialsId) {
            Jenkins jenkins = Jenkins.getInstance();
            if ((context == jenkins && !jenkins.hasPermission(Computer.CREATE)) || (context != jenkins && !context.hasPermission(Computer.CONFIGURE))) {
                return new StandardUsernameListBoxModel()
                        .includeCurrentValue(credentialsId);
            }
            try {
                int portValue = Integer.parseInt(port);
                return new StandardUsernameListBoxModel()
                        .includeMatchingAs(
                                ACL.SYSTEM,
                                jenkins,
                                StandardUsernameCredentials.class,
                                Collections.singletonList(
                                        new HostnamePortRequirement(host, portValue)
                                ),
                                SSHAuthenticator.matcher(Connection.class))
                        .includeCurrentValue(credentialsId); // always add the current value last in case already present
>>>>>>> 425632c6
            } catch (NumberFormatException ex) {
                return new StandardUsernameListBoxModel().includeCurrentValue(credentialsId);
            }
        }

        @RequirePOST
        public FormValidation doCheckCredentialsId(@AncestorInPath ItemGroup context,
                                                   @AncestorInPath AccessControlled _context,
                                                   @QueryParameter String host,
                                                   @QueryParameter String port,
                                                   @QueryParameter String value) {
<<<<<<< HEAD
            try {
                int portValue = Integer.parseInt(port);
                return SSHCredentialsManager.checkCredentialsIdAndDomain(context, host, portValue, value);
=======
            Jenkins jenkins = Jenkins.getInstance();
            if ((_context == jenkins && !jenkins.hasPermission(Computer.CREATE)) || (_context != jenkins && !_context.hasPermission(Computer.CONFIGURE))) {
                return FormValidation.ok(); // no need to alarm a user that cannot configure
            }
            try {
                int portValue = Integer.parseInt(port);
                for (ListBoxModel.Option o : CredentialsProvider
                        .listCredentials(StandardUsernameCredentials.class, context, ACL.SYSTEM,
                                Collections.singletonList(
                                        new HostnamePortRequirement(host, portValue)
                                ),
                                SSHAuthenticator.matcher(Connection.class))) {
                    if (StringUtils.equals(value, o.value)) {
                        return FormValidation.ok();
                    }
                }
>>>>>>> 425632c6
            } catch (NumberFormatException e) {
                return FormValidation.warning(e, Messages.SSHLauncher_PortNotANumber());
            }
        }

        public FormValidation doCheckPort(@QueryParameter String value) {
            if (StringUtils.isEmpty(value)) {
                return FormValidation.error(Messages.SSHLauncher_PortNotSpecified());
            }
            try {
                int portValue = Integer.parseInt(value);
                if (portValue <= 0) {
                    return FormValidation.error(Messages.SSHLauncher_PortLessThanZero());
                }
                if (portValue >= 65536) {
                    return FormValidation.error(Messages.SSHLauncher_PortMoreThan65535());
                }
                return FormValidation.ok();
            } catch (NumberFormatException e) {
                return FormValidation.error(e, Messages.SSHLauncher_PortNotANumber());
            }
        }
    }

//    static {
//        com.trilead.ssh2.log.Logger.enabled = true;
//        com.trilead.ssh2.log.Logger.logger = new DebugLogger() {
//            public void log(int level, String className, String message) {
//                System.out.println(className+"\n"+message);
//            }
//        };
//    }

    public String logConfiguration() {
        final StringBuilder sb = new StringBuilder("SSHLauncher{");
        sb.append("host='").append(getHost()).append('\'');
        sb.append(", port=").append(getPort());
        sb.append(", credentialsId='").append(Util.fixNull(credentialsId)).append('\'');
        sb.append(", jvmOptions='").append(getJvmOptions()).append('\'');
        sb.append(", javaPath='").append(Util.fixNull(javaPath)).append('\'');
        sb.append(", prefixStartSlaveCmd='").append(getPrefixStartSlaveCmd()).append('\'');
        sb.append(", suffixStartSlaveCmd='").append(getSuffixStartSlaveCmd()).append('\'');
        sb.append(", launchTimeoutSeconds=").append(getLaunchTimeoutSeconds());
        sb.append(", maxNumRetries=").append(getMaxNumRetries());
        sb.append(", retryWaitTime=").append(getRetryWaitTime());
        sb.append(", sshHostKeyVerificationStrategy=").append(sshHostKeyVerificationStrategy != null ?
                                                              sshHostKeyVerificationStrategy.getClass().getName() : "None");
        sb.append(", tcpNoDelay=").append(getTcpNoDelay());
        sb.append(", trackCredentials=").append(getTrackCredentials());
        sb.append('}');
        return sb.toString();
    }
}<|MERGE_RESOLUTION|>--- conflicted
+++ resolved
@@ -25,35 +25,19 @@
 
 import com.cloudbees.plugins.credentials.CredentialsProvider;
 import com.cloudbees.plugins.credentials.common.StandardUsernameCredentials;
-<<<<<<< HEAD
 import com.trilead.ssh2.Connection;
-=======
-import com.cloudbees.plugins.credentials.common.StandardUsernamePasswordCredentials;
-import com.cloudbees.plugins.credentials.domains.Domain;
-import com.cloudbees.plugins.credentials.domains.HostnamePortRequirement;
-import com.cloudbees.plugins.credentials.domains.SchemeRequirement;
-import com.cloudbees.plugins.credentials.impl.UsernamePasswordCredentialsImpl;
-import com.trilead.ssh2.ChannelCondition;
-import com.trilead.ssh2.Connection;
-import com.trilead.ssh2.SCPClient;
-import com.trilead.ssh2.SFTPv3Client;
-import com.trilead.ssh2.SFTPv3FileAttributes;
-import com.trilead.ssh2.ServerHostKeyVerifier;
-import com.trilead.ssh2.Session;
-import com.trilead.ssh2.jenkins.SFTPClient;
->>>>>>> 425632c6
 import edu.umd.cs.findbugs.annotations.NonNull;
 import hudson.AbortException;
 import hudson.EnvVars;
 import hudson.Extension;
 import hudson.Util;
 import hudson.model.Descriptor;
-import hudson.model.ItemGroup;
 import hudson.model.Node;
 import hudson.model.Slave;
 import hudson.model.TaskListener;
 import hudson.plugins.sshslaves.verifiers.SshHostKeyVerificationStrategy;
 import hudson.plugins.sshslaves.verifiers.NonVerifyingKeyVerificationStrategy;
+import hudson.security.AccessControlled;
 import hudson.slaves.ComputerLauncher;
 import hudson.slaves.EnvironmentVariablesNodeProperty;
 import hudson.slaves.NodeProperty;
@@ -220,30 +204,6 @@
      * @param credentialsId The credentials id to connect as.
      * @param jvmOptions Options passed to the java vm.
      * @param javaPath   Path to the host jdk installation. If <code>null</code> the jdk will be auto detected.
-<<<<<<< HEAD
-=======
-     * @param jdkInstaller not used.
-     * @param prefixStartSlaveCmd This will prefix the start agent command. For instance if you want to execute the command with a different shell.
-     * @param suffixStartSlaveCmd This will suffix the start agent command.
-     *                            @deprecated
-     */
-    @Deprecated
-    public SSHLauncher(String host, int port, StandardUsernameCredentials credentials, String jvmOptions,
-                                    String javaPath, JDKInstaller jdkInstaller, String prefixStartSlaveCmd, String suffixStartSlaveCmd) {
-        this(host, port, credentials, jvmOptions, javaPath, jdkInstaller, prefixStartSlaveCmd, suffixStartSlaveCmd, null, null, null);
-        LOGGER.warning("This constructor is deprecated and will be removed on next versions, please do not use it.");
-    }
-
-    /**
-     * Constructor SSHLauncher creates a new SSHLauncher instance.
-     *
-     * @param host       The host to connect to.
-     * @param port       The port to connect on.
-     * @param credentials The credentials to connect as.
-     * @param jvmOptions Options passed to the java vm.
-     * @param javaPath   Path to the host jdk installation. If <code>null</code> the jdk will be auto detected .
-     * @param jdkInstaller not used.
->>>>>>> 425632c6
      * @param prefixStartSlaveCmd This will prefix the start agent command. For instance if you want to execute the command with a different shell.
      * @param suffixStartSlaveCmd This will suffix the start agent command.
      * @param launchTimeoutSeconds Launch timeout in seconds.
@@ -253,7 +213,6 @@
      * @param sshHostKeyVerificationStrategy The method for verifying the host key provided.
      * @deprecated Use {@link #SSHLauncher(String host, String credentialsId,SshHostKeyVerificationStrategy sshHostKeyVerificationStrategy)} and setters methods instead.
      */
-<<<<<<< HEAD
     public SSHLauncher(String host, int port, String credentialsId,
              String jvmOptions, String javaPath, String prefixStartSlaveCmd, String suffixStartSlaveCmd,
              Integer launchTimeoutSeconds, Integer maxNumRetries, Integer retryWaitTime, SshHostKeyVerificationStrategy sshHostKeyVerificationStrategy) {
@@ -266,15 +225,6 @@
         setLaunchTimeoutSeconds(launchTimeoutSeconds);
         setMaxNumRetries(maxNumRetries);
         setRetryWaitTime(retryWaitTime);
-=======
-    @Deprecated
-    public SSHLauncher(String host, int port, StandardUsernameCredentials credentials, String jvmOptions,
-                                    String javaPath, JDKInstaller jdkInstaller, String prefixStartSlaveCmd,
-                                    String suffixStartSlaveCmd, Integer launchTimeoutSeconds, Integer maxNumRetries, Integer retryWaitTime) {
-
-
-        this(host, port, credentials, jvmOptions, javaPath, jdkInstaller, prefixStartSlaveCmd, suffixStartSlaveCmd, launchTimeoutSeconds, maxNumRetries, retryWaitTime, null);
->>>>>>> 425632c6
         LOGGER.warning("This constructor is deprecated and will be removed on next versions, please do not use it.");
     }
 
@@ -341,118 +291,6 @@
         return sshHostKeyVerificationStrategy;
     }
 
-<<<<<<< HEAD
-=======
-    @NonNull
-    SshHostKeyVerificationStrategy getSshHostKeyVerificationStrategyDefaulted() {
-        return sshHostKeyVerificationStrategy != null ? sshHostKeyVerificationStrategy : new NonVerifyingKeyVerificationStrategy();
-    }
-
-    public StandardUsernameCredentials getCredentials() {
-        String credentialsId = this.credentialsId == null
-                ? (this.credentials == null ? null : this.credentials.getId())
-                : this.credentialsId;
-        try {
-            // only ever want from the system
-            // lookup every time so that we always have the latest
-            StandardUsernameCredentials credentials = credentialsId != null ? 
-                    SSHLauncher.lookupSystemCredentials(credentialsId) : null;
-            if (credentials != null) {
-                this.credentials = credentials;
-                return credentials;
-            }
-        } catch (Throwable t) {
-            // ignore
-        }
-        if (credentials == null) {
-            if (credentialsId == null && (username != null || password != null || privatekey != null)) {
-                credentials = upgrade(username, password, privatekey, host);
-                this.credentialsId = credentials.getId();
-            }
-        }
-
-        return this.credentials;
-    }
-
-    /**
-     * Take the legacy local credential configuration and create an equivalent global {@link StandardUsernameCredentials}.
-     */
-    @NonNull
-    static synchronized StandardUsernameCredentials upgrade(String username, Secret password, String privatekey, String description) {
-        username = StringUtils.isEmpty(username) ? System.getProperty("user.name") : username;
-
-        StandardUsernameCredentials u = retrieveExistingCredentials(username, password, privatekey);
-        if (u != null) return u;
-
-        // no matching, so make our own.
-        if (StringUtils.isEmpty(privatekey) && (password == null || StringUtils.isEmpty(password.getPlainText()))) {
-            // no private key nor password set, must be user's own SSH key
-            u = new BasicSSHUserPrivateKey(CredentialsScope.SYSTEM, null, username, new BasicSSHUserPrivateKey.UsersPrivateKeySource(), null, description);
-        } else if (StringUtils.isNotEmpty(privatekey)) {
-            u = new BasicSSHUserPrivateKey(CredentialsScope.SYSTEM, null, username, new BasicSSHUserPrivateKey.FileOnMasterPrivateKeySource(privatekey), password == null ? null : password.getEncryptedValue(),
-                    MessageFormat.format("{0} - key file: {1}", description, privatekey));
-        } else {
-            u = new UsernamePasswordCredentialsImpl(CredentialsScope.SYSTEM, null, description, username, password == null ? null : password.getEncryptedValue());
-        }
-
-        final SecurityContext securityContext = ACL.impersonate(ACL.SYSTEM);
-        try {
-            CredentialsStore s = CredentialsProvider.lookupStores(Jenkins.getInstance()).iterator().next();
-            try {
-                s.addCredentials(Domain.global(), u);
-                return u;
-            } catch (IOException e) {
-                // ignore
-            }
-        } finally {
-            SecurityContextHolder.setContext(securityContext);
-        }
-        return u;
-    }
-
-    private static StandardUsernameCredentials retrieveExistingCredentials(String username, final Secret password,
-                                                                           String privatekey) {
-        final String privatekeyContent = getPrivateKeyContent(password, privatekey);
-        return CredentialsMatchers.firstOrNull(CredentialsProvider
-                .lookupCredentials(StandardUsernameCredentials.class, Jenkins.getInstance(), ACL.SYSTEM,
-                        SSH_SCHEME), allOf(
-                withUsername(username),
-                new CredentialsMatcher() {
-            public boolean matches(@NonNull Credentials item) {
-                if (item instanceof StandardUsernamePasswordCredentials
-                        && password != null
-                        && StandardUsernamePasswordCredentials.class.cast(item).getPassword().equals(password)) {
-                    return true;
-                }
-                if (privatekeyContent != null && item instanceof SSHUserPrivateKey) {
-                    for (String key : SSHUserPrivateKey.class.cast(item).getPrivateKeys()) {
-                        if (pemKeyEquals(key, privatekeyContent)) {
-                            return true;
-                        }
-                    }
-                }
-                return false;
-            }
-        }));
-    }
-
-    /**
-     * Returns {@code true} if they two keys are the same. There are two levels of comparison: the first is a simple
-     * string comparison with all whitespace removed. If that fails then the Base64 decoded bytes of the first
-     * PEM entity will be compared (to allow for comments in the key outside the PEM boundaries)
-     *
-     * @param key1 the first key
-     * @param key2 the second key
-     * @return {@code true} if they two keys are the same.
-     */
-    private static boolean pemKeyEquals(String key1, String key2) {
-        key1 = StringUtils.trim(key1);
-        key2 = StringUtils.trim(key2);
-        return StringUtils.equals(key1.replaceAll("\\s+", ""), key2.replace("\\s+", ""))
-                || Arrays.equals(quickNDirtyExtract(key1), quickNDirtyExtract(key2));
-    }
-
->>>>>>> 425632c6
     /**
      *
      * @since 2.0
@@ -479,54 +317,14 @@
     }
 
     /**
-<<<<<<< HEAD
-     * Gets the JVM Options used to launch the agent JVM.
-=======
      * Gets the optional JVM Options used to launch the agent JVM.
      * @return The optional JVM Options used to launch the agent JVM.
->>>>>>> 425632c6
      */
     @Override
     public String getJvmOptions() {
         return jvmOptions == null ? "" : jvmOptions;
     }
 
-<<<<<<< HEAD
-=======
-    /**
-     * Gets the optional java command to use to launch the agent JVM.
-     * @return The optional java command to use to launch the agent JVM.
-     */
-    @SuppressWarnings("unused") // Used by vsphere-cloud-plugin
-    @Deprecated
-    public String getJavaPath() {
-        return javaPath == null ? "" : javaPath;
-    }
-
-    /**
-     * Gets the formatted current time stamp.
-     *
-     * @return the formatted current time stamp.
-     */
-    @Restricted(NoExternalUse.class)
-    public static String getTimestamp() {
-        return String.format("[%1$tD %1$tT]", new Date());
-    }
-
-    /**
-     * Returns the remote root workspace (without trailing slash).
-     *
-     * @param computer The slave computer to get the root workspace of.
-     *
-     * @return the remote root workspace (without trailing slash).
-     *
-     */
-    @CheckForNull
-    public static String getWorkingDirectory(SlaveComputer computer) {
-        return getWorkingDirectory(computer.getNode());
-    }
-
->>>>>>> 425632c6
     @CheckForNull
     private static String getWorkingDirectory(@CheckForNull Slave agent) {
         if (agent == null) {
@@ -543,93 +341,40 @@
      * {@inheritDoc}
      */
     @Override
-<<<<<<< HEAD
-    public synchronized void launch(final SlaveComputer computer, final TaskListener listener) throws InterruptedException {
+    public void launch(final SlaveComputer computer, final TaskListener listener) throws InterruptedException {
         listener.getLogger().println(logConfiguration());
         final SSHProvider connection = new SSHProviderImpl(this, computer, listener);
-        launcherExecutorService = Executors.newSingleThreadExecutor(
-                new NamingThreadFactory(Executors.defaultThreadFactory(), "SSHLauncher.launch for '" + computer.getName() + "' node"));
-        Set<Callable<Boolean>> callables = new HashSet();
-        callables.add(new Callable<Boolean>() {
-            public Boolean call() throws InterruptedException {
-                Boolean rval = Boolean.FALSE;
-                try {
-                    connection.openConnection();
-=======
-    public void launch(final SlaveComputer computer, final TaskListener listener) throws InterruptedException {
         final Node node = computer.getNode();
+        final String workingDirectory = getWorkingDirectory(computer);
+        if (workingDirectory == null) {
+            listener.error("Cannot get the working directory for " + computer);
+            //return Boolean.FALSE;
+        }
         synchronized (this) {
-            connection = new Connection(host, port);
-            launcherExecutorService = Executors.newSingleThreadExecutor(
-                    new NamingThreadFactory(Executors.defaultThreadFactory(), "SSHLauncher.launch for '" + computer.getName() + "' node"));
-            Set<Callable<Boolean>> callables = new HashSet<>();
+            launcherExecutorService = Executors.newSingleThreadExecutor(new NamingThreadFactory(
+                    Executors.defaultThreadFactory(), "SSHLauncher.launch for '" + computer.getName() + "' node"));
+            Set<Callable<Boolean>> callables = new HashSet();
             callables.add(new Callable<Boolean>() {
                 public Boolean call() throws InterruptedException {
                     Boolean rval = Boolean.FALSE;
                     try {
-                        String[] preferredKeyAlgorithms = getSshHostKeyVerificationStrategyDefaulted().getPreferredKeyAlgorithms(computer);
-                        if (preferredKeyAlgorithms != null && preferredKeyAlgorithms.length > 0) { // JENKINS-44832
-                            connection.setServerHostKeyAlgorithms(preferredKeyAlgorithms);
-                        } else {
-                            listener.getLogger().println("Warning: no key algorithms provided; JENKINS-42959 disabled");
-                        }
-
-                        listener.getLogger().println(logConfiguration());
-
-                        openConnection(listener, computer);
-
-                        verifyNoHeaderJunk(listener);
-                        reportEnvironment(listener);
->>>>>>> 425632c6
-
-                        final String workingDirectory = getWorkingDirectory(computer);
-                        if (workingDirectory == null) {
-                            listener.error("Cannot get the working directory for " + computer);
-                            return Boolean.FALSE;
-                        }
-
-<<<<<<< HEAD
-                    String java = null;
-                    if (StringUtils.isNotBlank(javaPath)) {
-                        java = expandExpression(computer, javaPath);
-                    } else {
-                        JavaVersionChecker javaVersionChecker = new JavaVersionChecker(computer, listener, getJvmOptions(), connection);
-                        java = javaVersionChecker.resolveJava();
-                    }
-
-                    connection.copyAgentJar(workingDirectory);
-
-                    connection.startAgent(java, workingDirectory);
-
-                    PluginImpl.register(connection);
-                    rval = Boolean.TRUE;
-                } catch (RuntimeException | Error e) {
-                    e.printStackTrace(listener.error(Messages.SSHLauncher_UnexpectedError()));
-                } catch (AbortException e) {
-                    listener.getLogger().println(e.getMessage());
-                } catch (IOException e) {
-                    e.printStackTrace(listener.getLogger());
-                } finally {
-                    return rval;
-=======
+                        connection.openConnection();
+
                         String java = null;
                         if (StringUtils.isNotBlank(javaPath)) {
                             java = expandExpression(computer, javaPath);
                         } else {
-                            JavaVersionChecker javaVersionChecker = new JavaVersionChecker(computer, listener, getJvmOptions(),
-                                    connection);
+                            JavaVersionChecker javaVersionChecker = new JavaVersionChecker(computer, listener, getJvmOptions(), connection);
                             java = javaVersionChecker.resolveJava();
                         }
 
-                        copyAgentJar(listener, workingDirectory);
-
-                        startAgent(computer, listener, java, workingDirectory);
+                        connection.copyAgentJar(workingDirectory);
+
+                        connection.startAgent(java, workingDirectory);
 
                         PluginImpl.register(connection);
                         rval = Boolean.TRUE;
-                    } catch (RuntimeException e) {
-                        e.printStackTrace(listener.error(Messages.SSHLauncher_UnexpectedError()));
-                    } catch (Error e) {
+                    } catch (RuntimeException | Error e) {
                         e.printStackTrace(listener.error(Messages.SSHLauncher_UnexpectedError()));
                     } catch (AbortException e) {
                         listener.getLogger().println(e.getMessage());
@@ -638,37 +383,11 @@
                     } finally {
                         return rval;
                     }
->>>>>>> 425632c6
                 }
             });
 
-            final String nodeName = node != null ? node.getNodeName(): "unknown";
+            final String nodeName = node != null ? node.getNodeName() : "unknown";
             try {
-<<<<<<< HEAD
-                res = results.get(0).get();
-            } catch (CancellationException | ExecutionException e) {
-                res = Boolean.FALSE;
-                //TODO try to improve the message, set timeout to 1 to expose the error.
-                listener.error( e.getClass().getName()+ " - " + e.getMessage());
-                e.printStackTrace(listener.error(e.getClass().getName()));
-            }
-            if (!res) {
-                System.out.println(Messages.SSHLauncher_LaunchFailedDuration(getTimestamp(),
-                                                                             nodeName, host, duration));
-                listener.getLogger().println(getTimestamp() + " Launch failed - cleaning up connection");
-                connection.cleanupConnection();
-            } else {
-                System.out.println(Messages.SSHLauncher_LaunchCompletedDuration(getTimestamp(),
-                                                                                nodeName, host, duration));
-            }
-        } catch (InterruptedException e) {
-            System.out.println(Messages.SSHLauncher_LaunchFailed(getTimestamp(), nodeName, host));
-        } finally {
-            ExecutorService srv = launcherExecutorService;
-            if (srv != null) {
-                srv.shutdownNow();
-                launcherExecutorService = null;
-=======
                 long time = System.currentTimeMillis();
                 List<Future<Boolean>> results;
                 final ExecutorService srv = launcherExecutorService;
@@ -686,27 +405,27 @@
                     res = results.get(0).get();
                 } catch (CancellationException | ExecutionException e) {
                     res = Boolean.FALSE;
-                    e.printStackTrace(listener.error(e.getMessage()));
+                    //TODO try to improve the message, set timeout to 1 to expose the error.
+                    listener.error( e.getClass().getName()+ " - " + e.getMessage());
+                    e.printStackTrace(listener.error(e.getClass().getName()));
                 }
                 if (!res) {
                     System.out.println(Messages.SSHLauncher_LaunchFailedDuration(getTimestamp(),
                             nodeName, host, duration));
                     listener.getLogger().println(getTimestamp() + " Launch failed - cleaning up connection");
-                    cleanupConnection(listener);
+                    connection.cleanupConnection();
                 } else {
                     System.out.println(Messages.SSHLauncher_LaunchCompletedDuration(getTimestamp(),
                             nodeName, host, duration));
                 }
             } catch (InterruptedException e) {
-                System.out.println(Messages.SSHLauncher_LaunchFailed(getTimestamp(),
-                        nodeName, host));
+                System.out.println(Messages.SSHLauncher_LaunchFailed(getTimestamp(), nodeName, host));
             } finally {
                 ExecutorService srv = launcherExecutorService;
                 if (srv != null) {
                     srv.shutdownNow();
                     launcherExecutorService = null;
                 }
->>>>>>> 425632c6
             }
         }
         if (node != null && getTrackCredentials()) {
@@ -758,255 +477,6 @@
     }
 
     /**
-<<<<<<< HEAD
-=======
-     * Makes sure that SSH connection won't produce any unwanted text, which will interfere with sftp execution.
-     */
-    private void verifyNoHeaderJunk(TaskListener listener) throws IOException, InterruptedException {
-        ByteArrayOutputStream baos = new ByteArrayOutputStream();
-        connection.exec("exit 0",baos);
-        final String s;
-        //TODO: Seems we need to retrieve the encoding from the connection destination
-        try {
-            s = baos.toString(Charset.defaultCharset().name());
-        } catch (UnsupportedEncodingException ex) { // Should not happen
-            throw new IOException("Default encoding is unsupported", ex);
-        }
-        
-        if (s.length()!=0) {
-            listener.getLogger().println(Messages.SSHLauncher_SSHHeaderJunkDetected());
-            listener.getLogger().println(s);
-            throw new AbortException();
-        }
-    }
-
-    /**
-     * Starts the agent process.
-     *
-     * @param computer         The computer.
-     * @param listener         The listener.
-     * @param java             The full path name of the java executable to use.
-     * @param workingDirectory The working directory from which to start the java process.
-     *
-     * @throws IOException If something goes wrong.
-     */
-    private void startAgent(SlaveComputer computer, final TaskListener listener, String java,
-                            String workingDirectory) throws IOException {
-        session = connection.openSession();
-        expandChannelBufferSize(session,listener);
-        String cmd = "cd \"" + workingDirectory + "\" && " + java + " " + getJvmOptions() + " -jar " + AGENT_JAR +
-                     getWorkDirParam(workingDirectory);
-
-        //This will wrap the cmd with prefix commands and suffix commands if they are set.
-        cmd = getPrefixStartSlaveCmd() + cmd + getSuffixStartSlaveCmd();
-
-        listener.getLogger().println(Messages.SSHLauncher_StartingAgentProcess(getTimestamp(), cmd));
-        session.execCommand(cmd);
-
-        session.pipeStderr(new DelegateNoCloseOutputStream(listener.getLogger()));
-
-        try {
-            computer.setChannel(session.getStdout(), session.getStdin(), listener.getLogger(), null);
-        } catch (InterruptedException e) {
-            session.close();
-            throw new IOException(Messages.SSHLauncher_AbortedDuringConnectionOpen(), e);
-        } catch (IOException e) {
-            try {
-                // often times error this early means the JVM has died, so let's see if we can capture all stderr
-                // and exit code
-                throw new AbortException(getSessionOutcomeMessage(session,false));
-            } catch (InterruptedException x) {
-                throw new IOException(e);
-            }
-        }
-    }
-
-    private void expandChannelBufferSize(Session session, TaskListener listener) {
-            // see hudson.remoting.Channel.PIPE_WINDOW_SIZE for the discussion of why 1MB is in the right ball park
-            // but this particular session is where all the master/agent communication will happen, so
-            // it's worth using a bigger buffer to really better utilize bandwidth even when the latency is even larger
-            // (and since we are draining this pipe very rapidly, it's unlikely that we'll actually accumulate this much data)
-            int sz = 4;
-            session.setWindowSize(sz*1024*1024);
-            listener.getLogger().println("Expanded the channel window size to "+sz+"MB");
-    }
-
-    /**
-     * Method copies the agent jar to the remote system.
-     *
-     * @param listener         The listener.
-     * @param workingDirectory The directory into which the agent jar will be copied.
-     *
-     * @throws IOException If something goes wrong.
-     */
-    private void copyAgentJar(TaskListener listener, String workingDirectory) throws IOException, InterruptedException {
-        String fileName = workingDirectory + SLASH_AGENT_JAR;
-
-        listener.getLogger().println(Messages.SSHLauncher_StartingSFTPClient(getTimestamp()));
-        SFTPClient sftpClient = null;
-        try {
-            sftpClient = new SFTPClient(connection);
-
-            try {
-                SFTPv3FileAttributes fileAttributes = sftpClient._stat(workingDirectory);
-                if (fileAttributes==null) {
-                    listener.getLogger().println(Messages.SSHLauncher_RemoteFSDoesNotExist(getTimestamp(),
-                            workingDirectory));
-                    sftpClient.mkdirs(workingDirectory, 0700);
-                } else if (fileAttributes.isRegularFile()) {
-                    throw new IOException(Messages.SSHLauncher_RemoteFSIsAFile(workingDirectory));
-                }
-
-                try {
-                    // try to delete the file in case the agent we are copying is shorter than the agent
-                    // that is already there
-                    sftpClient.rm(fileName);
-                } catch (IOException e) {
-                    // the file did not exist... so no need to delete it!
-                }
-
-                listener.getLogger().println(Messages.SSHLauncher_CopyingAgentJar(getTimestamp()));
-
-                try {
-                    byte[] agentJar = new Slave.JnlpJar(AGENT_JAR).readFully();
-                    try (OutputStream os = sftpClient.writeToFile(fileName)) {
-                        os.write(agentJar);
-                    }
-                    listener.getLogger().println(Messages.SSHLauncher_CopiedXXXBytes(getTimestamp(), agentJar.length));
-                } catch (Error error) {
-                    throw error;  
-                } catch (Throwable e) {
-                    throw new IOException(Messages.SSHLauncher_ErrorCopyingAgentJarTo(fileName), e);
-                }
-            } catch (Error error) {
-                throw error;
-            } catch (Throwable e) {
-                throw new IOException(Messages.SSHLauncher_ErrorCopyingAgentJarInto(workingDirectory), e);
-            }
-        } catch (IOException e) {
-            if (sftpClient == null) {
-                e.printStackTrace(listener.error(Messages.SSHLauncher_StartingSCPClient(getTimestamp())));
-                // lets try to recover if the agent doesn't have an SFTP service
-                copySlaveJarUsingSCP(listener, workingDirectory);
-            } else {
-                throw e;
-            }
-        } finally {
-            if (sftpClient != null) {
-                sftpClient.close();
-            }
-        }
-    }
-    /**
-     * Method copies the agent jar to the remote system using scp.
-     *
-     * @param listener         The listener.
-     * @param workingDirectory The directory into which the agent jar will be copied.
-     *
-     * @throws IOException If something goes wrong.
-     * @throws InterruptedException If something goes wrong.
-     */
-    private void copySlaveJarUsingSCP(TaskListener listener, String workingDirectory) throws IOException, InterruptedException {
-        SCPClient scp = new SCPClient(connection);
-        try {
-            // check if the working directory exists
-            if (connection.exec("test -d " + workingDirectory ,listener.getLogger())!=0) {
-                listener.getLogger().println(
-                        Messages.SSHLauncher_RemoteFSDoesNotExist(getTimestamp(), workingDirectory));
-                // working directory doesn't exist, lets make it.
-                if (connection.exec("mkdir -p " + workingDirectory, listener.getLogger())!=0) {
-                    listener.getLogger().println("Failed to create "+workingDirectory);
-                }
-            }
-
-            // delete the agent jar as we do with SFTP
-            connection.exec("rm " + workingDirectory + SLASH_AGENT_JAR, new NullStream());
-
-            // SCP it to the agent. hudson.Util.ByteArrayOutputStream2 doesn't work for this. It pads the byte array.
-            listener.getLogger().println(Messages.SSHLauncher_CopyingAgentJar(getTimestamp()));
-            scp.put(new Slave.JnlpJar(AGENT_JAR).readFully(), AGENT_JAR, workingDirectory, "0644");
-        } catch (IOException e) {
-            throw new IOException(Messages.SSHLauncher_ErrorCopyingAgentJarInto(workingDirectory), e);
-        }
-    }
-
-    protected void reportEnvironment(TaskListener listener) throws IOException, InterruptedException {
-        listener.getLogger().println(Messages._SSHLauncher_RemoteUserEnvironment(getTimestamp()));
-        connection.exec("set",listener.getLogger());
-    }
-
-    protected void openConnection(final TaskListener listener, final SlaveComputer computer) throws IOException, InterruptedException {
-        PrintStream logger = listener.getLogger();
-        logger.println(Messages.SSHLauncher_OpeningSSHConnection(getTimestamp(), host + ":" + port));
-        connection.setTCPNoDelay(getTcpNoDelay());
-
-        int maxNumRetries = getMaxNumRetries();
-        for (int i = 0; i <= maxNumRetries; i++) {
-            try {
-                // We pass launch timeout so that the connection will be able to abort once it reaches the timeout
-                // It is a poor man's logic, but it should cause termination if the connection goes strongly beyond the timeout
-                //TODO: JENKINS-48617 and JENKINS-48618 need to be implemented to make it fully robust
-                int launchTimeoutMillis = (int)getLaunchTimeoutMillis();
-                connection.connect(new ServerHostKeyVerifier() {
-
-                    @Override
-                    public boolean verifyServerHostKey(String hostname, int port, String serverHostKeyAlgorithm, byte[] serverHostKey) throws Exception {
-
-                        final HostKey key = new HostKey(serverHostKeyAlgorithm, serverHostKey);
-
-                        return getSshHostKeyVerificationStrategyDefaulted().verify(computer, key, listener);
-                    }
-                }, launchTimeoutMillis, 0 /*read timeout - JENKINS-48618*/, launchTimeoutMillis);
-                break;
-            } catch (IOException ioexception) {
-                @CheckForNull String message = "";
-                Throwable cause = ioexception.getCause();
-                if (cause != null) {
-                    message = cause.getMessage();
-                    logger.println(message);
-                }
-                if (cause == null || !isRecoverable(message)) {
-                    throw ioexception;
-                }
-                if (maxNumRetries - i > 0) {
-                    logger.println("SSH Connection failed with IOException: \"" + message
-                                                         + "\", retrying in " + getRetryWaitTime() + " seconds.  There "
-                                   + "are "
-                                                         + (maxNumRetries - i) + " more retries left.");
-                } else {
-                    logger.println("SSH Connection failed with IOException: \"" + message + "\".");
-                    throw ioexception;
-                }
-            }
-            Thread.sleep(TimeUnit.SECONDS.toMillis(getRetryWaitTime()));
-        }
-
-        StandardUsernameCredentials credentials = getCredentials();
-        if (credentials == null) {
-            throw new AbortException("Cannot find SSH User credentials with id: " + credentialsId);
-        }
-        if (SSHAuthenticator.newInstance(connection, credentials).authenticate(listener)
-                && connection.isAuthenticationComplete()) {
-            logger.println(Messages.SSHLauncher_AuthenticationSuccessful(getTimestamp()));
-        } else {
-            logger.println(Messages.SSHLauncher_AuthenticationFailed(getTimestamp()));
-            throw new AbortException(Messages.SSHLauncher_AuthenticationFailedException());
-        }
-    }
-
-    private boolean isRecoverable(@CheckForNull String message) {
-        if (message == null) {
-            return false;
-        }
-
-        for (String s : RECOVERABLE_FAILURES) {
-            if (message.startsWith(s)) return true;
-        }
-        return false;
-    }
-
-    /**
->>>>>>> 425632c6
      * {@inheritDoc}
      */
     @Override
@@ -1361,71 +831,27 @@
             return n;
         }
 
-<<<<<<< HEAD
         @RequirePOST
-        public ListBoxModel doFillCredentialsIdItems(@AncestorInPath ItemGroup context,
+        public ListBoxModel doFillCredentialsIdItems(@AncestorInPath AccessControlled context,
                                                      @QueryParameter String host,
                                                      @QueryParameter String port,
                                                      @QueryParameter String credentialsId) {
             try {
                 int portValue = Integer.parseInt(port);
                 return SSHCredentialsManager.fillCredentialsIdItems(context, host, portValue, credentialsId);
-=======
-        public ListBoxModel doFillCredentialsIdItems(@AncestorInPath AccessControlled context,
-                                                     @QueryParameter String host,
-                                                     @QueryParameter String port,
-                                                     @QueryParameter String credentialsId) {
-            Jenkins jenkins = Jenkins.getInstance();
-            if ((context == jenkins && !jenkins.hasPermission(Computer.CREATE)) || (context != jenkins && !context.hasPermission(Computer.CONFIGURE))) {
-                return new StandardUsernameListBoxModel()
-                        .includeCurrentValue(credentialsId);
-            }
-            try {
-                int portValue = Integer.parseInt(port);
-                return new StandardUsernameListBoxModel()
-                        .includeMatchingAs(
-                                ACL.SYSTEM,
-                                jenkins,
-                                StandardUsernameCredentials.class,
-                                Collections.singletonList(
-                                        new HostnamePortRequirement(host, portValue)
-                                ),
-                                SSHAuthenticator.matcher(Connection.class))
-                        .includeCurrentValue(credentialsId); // always add the current value last in case already present
->>>>>>> 425632c6
             } catch (NumberFormatException ex) {
                 return new StandardUsernameListBoxModel().includeCurrentValue(credentialsId);
             }
         }
 
         @RequirePOST
-        public FormValidation doCheckCredentialsId(@AncestorInPath ItemGroup context,
-                                                   @AncestorInPath AccessControlled _context,
+        public FormValidation doCheckCredentialsId(@AncestorInPath AccessControlled context,
                                                    @QueryParameter String host,
                                                    @QueryParameter String port,
                                                    @QueryParameter String value) {
-<<<<<<< HEAD
             try {
                 int portValue = Integer.parseInt(port);
                 return SSHCredentialsManager.checkCredentialsIdAndDomain(context, host, portValue, value);
-=======
-            Jenkins jenkins = Jenkins.getInstance();
-            if ((_context == jenkins && !jenkins.hasPermission(Computer.CREATE)) || (_context != jenkins && !_context.hasPermission(Computer.CONFIGURE))) {
-                return FormValidation.ok(); // no need to alarm a user that cannot configure
-            }
-            try {
-                int portValue = Integer.parseInt(port);
-                for (ListBoxModel.Option o : CredentialsProvider
-                        .listCredentials(StandardUsernameCredentials.class, context, ACL.SYSTEM,
-                                Collections.singletonList(
-                                        new HostnamePortRequirement(host, portValue)
-                                ),
-                                SSHAuthenticator.matcher(Connection.class))) {
-                    if (StringUtils.equals(value, o.value)) {
-                        return FormValidation.ok();
-                    }
-                }
->>>>>>> 425632c6
             } catch (NumberFormatException e) {
                 return FormValidation.warning(e, Messages.SSHLauncher_PortNotANumber());
             }
